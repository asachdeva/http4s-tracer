--- conflicted
+++ resolved
@@ -48,10 +48,5 @@
 tq:q
 Stuff*
 .sbtopts
-<<<<<<< HEAD
-.metals/
 .bloop/
-=======
-.bloop/
-.metals/
->>>>>>> c66891d9
+.metals/