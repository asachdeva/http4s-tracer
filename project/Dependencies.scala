import sbt._

object Dependencies {

  object Versions {
    val catsPar     = "0.2.1"
    val catsEffect  = "1.4.0"
    val fs2         = "1.0.5"
    val http4s      = "0.20.10"
    val circe       = "0.11.1"
    val gfcTimeuuid = "0.0.8"
    val log4Cats    = "0.3.0"
<<<<<<< HEAD
    val zio         = "1.0.0-RC11-1"
    val zioCats     = "1.3.1.0-RC3"
=======
    val zio         = "1.0.0-RC11"
    val zioCats     = "2.0.0.0-RC2"
>>>>>>> eb0436fa

    // Test
    val scalaTest  = "3.0.8"
    val scalaCheck = "1.14.0"

    // Compiler
    val kindProjector    = "0.10.3"
    val betterMonadicFor = "0.3.1"

    // Runtime
    val logback = "1.2.3"
  }

  object Libraries {
    def circe(artifact: String): ModuleID                     = "io.circe"          %% s"circe-$artifact"    % Versions.circe
    def http4s(artifact: String): ModuleID                    = "org.http4s"        %% s"http4s-$artifact"   % Versions.http4s
    def log4cats(artifact: String): ModuleID                  = "io.chrisdavenport" %% s"log4cats-$artifact" % Versions.log4Cats
    def zio(artifact: String, version: String): ModuleID      = "dev.zio"           %% artifact              % version

    lazy val catsPar    = "io.chrisdavenport" %% "cats-par"    % Versions.catsPar
    lazy val catsEffect = "org.typelevel"     %% "cats-effect" % Versions.catsEffect
    lazy val fs2Core    = "co.fs2"            %% "fs2-core"    % Versions.fs2

    lazy val http4sServer = http4s("blaze-server")
    lazy val http4sClient = http4s("blaze-client")
    lazy val http4sDsl    = http4s("dsl")
    lazy val http4sCirce  = http4s("circe")

    lazy val circeCore     = circe("core")
    lazy val circeGeneric  = circe("generic")
    lazy val circeGenericX = circe("generic-extras")

    lazy val zioCore = zio("zio", Versions.zio)
    lazy val zioCats = zio("zio-interop-cats", Versions.zioCats)

    lazy val gfcTimeuuid = "com.gilt" %% "gfc-timeuuid" % Versions.gfcTimeuuid

    lazy val log4CatsCore  = log4cats("core")
    lazy val log4CatsSlf4j = log4cats("slf4j")

    // Test
    lazy val scalaCheck = "org.scalacheck" %% "scalacheck" % Versions.scalaCheck
    lazy val scalaTest  = "org.scalatest"  %% "scalatest"  % Versions.scalaTest

    // Compiler
    lazy val kindProjector    = "org.typelevel" %% "kind-projector"     % Versions.kindProjector // cross CrossVersion.full
    lazy val betterMonadicFor = "com.olegpy"     %% "better-monadic-for" % Versions.betterMonadicFor

    // Runtime
    lazy val logback = "ch.qos.logback" % "logback-classic" % Versions.logback
  }

}<|MERGE_RESOLUTION|>--- conflicted
+++ resolved
@@ -10,13 +10,8 @@
     val circe       = "0.11.1"
     val gfcTimeuuid = "0.0.8"
     val log4Cats    = "0.3.0"
-<<<<<<< HEAD
     val zio         = "1.0.0-RC11-1"
-    val zioCats     = "1.3.1.0-RC3"
-=======
-    val zio         = "1.0.0-RC11"
     val zioCats     = "2.0.0.0-RC2"
->>>>>>> eb0436fa
 
     // Test
     val scalaTest  = "3.0.8"
