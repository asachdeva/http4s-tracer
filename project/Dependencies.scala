--- conflicted
+++ resolved
@@ -8,15 +8,9 @@
     val http4s      = "0.21.0-M5"
     val circe       = "0.12.2"
     val gfcTimeuuid = "0.0.8"
-<<<<<<< HEAD
-    val log4Cats    = "1.0.0"
-    val zio         = "1.0.0-RC15"
-    val zioCats     = "2.0.0.0-RC5"
-=======
     val log4Cats    = "1.0.1"
     val zio         = "1.0.0-RC14"
     val zioCats     = "2.0.0.0-RC6"
->>>>>>> 53afd6fb
 
     // Test
     val scalaTest  = "3.0.8"
